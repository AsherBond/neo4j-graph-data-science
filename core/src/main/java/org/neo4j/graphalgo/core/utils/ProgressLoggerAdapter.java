--- conflicted
+++ resolved
@@ -33,14 +33,6 @@
     }
 
     @Override
-<<<<<<< HEAD
-    public void logDone() {
-        log.info("[%s] %s %d%%", Thread.currentThread().getName(), task, 100);
-    }
-
-    public void withLogInterval(int logInterval) {
-        this.logInterval = logInterval;
-=======
     public void logDone(Supplier<String> msgFactory) {
         doLog(100, msgFactory);
     }
@@ -56,6 +48,5 @@
         } else {
             log.info("[%s] %s %d%% %s", Thread.currentThread().getName(), task, percent, message);
         }
->>>>>>> 82e4eeb8
     }
 }