--- conflicted
+++ resolved
@@ -26,13 +26,10 @@
 import org.neo4j.gds.core.utils.paged.HugeDoubleArray;
 import org.neo4j.gds.core.utils.paged.HugeLongArray;
 import org.neo4j.gds.core.utils.progress.tasks.ProgressTracker;
-<<<<<<< HEAD
 import org.neo4j.gds.core.utils.queue.HugeLongPriorityQueue;
 import org.neo4j.gds.mem.MemoryUsage;
-=======
 import org.neo4j.gds.core.utils.progress.tasks.Task;
 import org.neo4j.gds.core.utils.progress.tasks.Tasks;
->>>>>>> 56a444d6
 
 public class SpanningTreeAlgorithmFactory<CONFIG extends SpanningTreeBaseConfig> extends GraphAlgorithmFactory<Prim, CONFIG> {
 
@@ -54,7 +51,6 @@
     }
 
     @Override
-<<<<<<< HEAD
     public MemoryEstimation memoryEstimation(CONFIG config) {
         return MemoryEstimations.builder(Prim.class)
             .perNode("Parent array", HugeLongArray::memoryEstimation)
@@ -63,12 +59,8 @@
             .perNode("visited", MemoryUsage::sizeOfBitset)
             .build();
     }
-=======
     public Task progressTask(Graph graph, CONFIG config) {
-
         return Tasks.leaf(taskName(), graph.relationshipCount());
     }
 
-
->>>>>>> 56a444d6
 }