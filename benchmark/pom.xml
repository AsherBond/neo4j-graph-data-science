<project xmlns="http://maven.apache.org/POM/4.0.0" xmlns:xsi="http://www.w3.org/2001/XMLSchema-instance"
         xsi:schemaLocation="http://maven.apache.org/POM/4.0.0
                      http://maven.apache.org/xsd/maven-4.0.0.xsd">
    <modelVersion>4.0.0</modelVersion>

    <parent>
        <groupId>org.neo4j</groupId>
        <artifactId>graph-algorithms-parent</artifactId>
<<<<<<< HEAD
        <version>3.2.2.2-SNAPSHOT</version>
=======
        <version>3.1.5.2-SNAPSHOT</version>
>>>>>>> 82e4eeb8
    </parent>

    <artifactId>graph-algorithms-benchmark</artifactId>

    <name>Neo4j Graph Algorithms :: Benchmark</name>
    <description>JMH Benchmarks for Graph Algorithms</description>
    <packaging>jar</packaging>

    <properties>
        <uberjar.name>benchmark</uberjar.name>
    </properties>

    <dependencies>
        <dependency>
            <groupId>org.neo4j</groupId>
            <artifactId>graph-algorithms-algo</artifactId>
            <version>${project.version}</version>
        </dependency>
        <dependency>
            <groupId>org.neo4j</groupId>
            <artifactId>graph-algorithms-core</artifactId>
            <version>${project.version}</version>
        </dependency>
        <dependency>
            <groupId>org.neo4j</groupId>
            <artifactId>neo4j</artifactId>
            <scope>compile</scope>
        </dependency>
        <dependency>
            <groupId>org.neo4j</groupId>
            <artifactId>neo4j-kernel</artifactId>
            <type>test-jar</type>
            <scope>compile</scope>
        </dependency>
        <dependency>
            <groupId>org.neo4j</groupId>
            <artifactId>neo4j-io</artifactId>
            <type>test-jar</type>
            <scope>compile</scope>
        </dependency>
        <dependency>
            <groupId>org.neo4j</groupId>
            <artifactId>procedure-compiler</artifactId>
            <version>${neo4j.version}</version>
        </dependency>
        <dependency>
            <groupId>org.openjdk.jmh</groupId>
            <artifactId>jmh-core</artifactId>
        </dependency>
        <dependency>
            <groupId>org.openjdk.jmh</groupId>
            <artifactId>jmh-generator-annprocess</artifactId>
        </dependency>
        <dependency>
            <groupId>org.apache.commons</groupId>
            <artifactId>commons-compress</artifactId>
            <version>1.13</version>
        </dependency>
    </dependencies>

    <build>
        <plugins>
            <plugin>
                <groupId>org.apache.maven.plugins</groupId>
                <artifactId>maven-shade-plugin</artifactId>
                <version>2.4.3</version>
                <executions>
                    <execution>
                        <phase>package</phase>
                        <goals>
                            <goal>shade</goal>
                        </goals>
                        <configuration>
                            <finalName>${uberjar.name}</finalName>
                            <transformers>
                                <transformer implementation="org.apache.maven.plugins.shade.resource.ManifestResourceTransformer">
                            <mainClass>org.openjdk.jmh.Main</mainClass>
                            </transformer>
                                <transformer implementation="org.apache.maven.plugins.shade.resource.ServicesResourceTransformer"/>
                            </transformers>
                            <filters>
                                <filter>
                                    <!--
                                    Shading signed JARs will fail without this.
                                    http://stackoverflow.com/questions/999489/invalid-signature-file-when-attempting-to-run-a-jar
                                    -->
                                    <artifact>*:*</artifact>
                                    <excludes>
                                        <exclude>META-INF/*.SF</exclude>
                                        <exclude>META-INF/*.DSA</exclude>
                                        <exclude>META-INF/*.RSA</exclude>
                                    </excludes>
                                </filter>
                            </filters>
                        </configuration>
                    </execution>
                </executions>
            </plugin>
           <plugin>
               <groupId>org.asciidoctor</groupId>
               <artifactId>asciidoctor-maven-plugin</artifactId>
               <version>1.5.3</version>
               <executions>
                   <execution>
                       <id>generate-docs</id>
                       <phase/>
                   </execution>
               </executions>
            </plugin>
        </plugins>
    </build>
</project><|MERGE_RESOLUTION|>--- conflicted
+++ resolved
@@ -6,11 +6,7 @@
     <parent>
         <groupId>org.neo4j</groupId>
         <artifactId>graph-algorithms-parent</artifactId>
-<<<<<<< HEAD
         <version>3.2.2.2-SNAPSHOT</version>
-=======
-        <version>3.1.5.2-SNAPSHOT</version>
->>>>>>> 82e4eeb8
     </parent>
 
     <artifactId>graph-algorithms-benchmark</artifactId>
